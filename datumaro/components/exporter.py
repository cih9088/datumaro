--- conflicted
+++ resolved
@@ -281,13 +281,8 @@
         save_meta_file(path, self._extractor.categories())
 
 
-<<<<<<< HEAD
 # TODO: Currently, ExportContextComponent is introduced only for Datumaro and DatumaroBinary format
 # for multi-processing. We need to propagate this to everywhere in Datumaro 1.2.0
-=======
-# TODO: Currently, ExportContextComponent is introduced only for Datumaro and DatumaroBinary format for multi-processing.
-# We need to propagate this to everywhere in Datumaro 1.2.0
->>>>>>> 7cad257d
 class ExportContextComponent:
     def __init__(
         self,
@@ -333,36 +328,16 @@
     def save_image(
         self,
         item: DatasetItem,
-<<<<<<< HEAD
-        encryption: bool = False,
-        path: Optional[str] = None,
-        *,
-        name: Optional[str] = None,
-        subdir: Optional[str] = None,
-        basedir: Optional[str] = None,
-    ):
-        assert not (
-            (subdir or name or basedir) and path
-        ), "Can't use both subdir or name or basedir and path arguments"
-
-=======
         *,
         encryption: bool = False,
         basedir: Optional[str] = None,
         subdir: Optional[str] = None,
         fname: Optional[str] = None,
     ):
->>>>>>> 7cad257d
         if not isinstance(item.media, Image) or not item.media.has_data:
             log.warning("Item '%s' has no image", item.id)
             return
 
-<<<<<<< HEAD
-        basedir = basedir or self._save_dir
-        path = path or osp.join(basedir, self.make_image_filename(item, name=name, subdir=subdir))
-        path = osp.abspath(path)
-
-=======
         basedir = self._images_dir if basedir is None else basedir
         basedir = osp.join(basedir, subdir) if subdir is not None else basedir
         fname = self.make_image_filename(item) if fname is None else fname
@@ -370,43 +345,24 @@
         path = osp.abspath(path)
 
         os.makedirs(osp.dirname(path), exist_ok=True)
->>>>>>> 7cad257d
         item.media.save(path, crypter=self._crypter if encryption else NULL_CRYPTER)
 
     def save_point_cloud(
         self,
         item: DatasetItem,
-<<<<<<< HEAD
-        path: Optional[str] = None,
-        *,
-        name: Optional[str] = None,
-        subdir: Optional[str] = None,
-        basedir: Optional[str] = None,
-    ):
-        assert not (
-            (subdir or name or basedir) and path
-        ), "Can't use both subdir or name or basedir and path arguments"
-
-=======
         *,
         basedir: Optional[str] = None,
         subdir: Optional[str] = None,
         fname: Optional[str] = None,
     ):
->>>>>>> 7cad257d
         if not item.media or not isinstance(item.media, PointCloud):
             log.warning("Item '%s' has no pcd", item.id)
             return
 
-<<<<<<< HEAD
-        basedir = basedir or self._save_dir
-        path = path or osp.join(basedir, self.make_pcd_filename(item, name=name, subdir=subdir))
-=======
         basedir = self._pcd_dir if basedir is None else basedir
         basedir = osp.join(basedir, subdir) if subdir is not None else basedir
         fname = self.make_pcd_filename(item) if fname is None else fname
         path = osp.join(basedir, fname)
->>>>>>> 7cad257d
         path = osp.abspath(path)
 
         os.makedirs(osp.dirname(path), exist_ok=True)
